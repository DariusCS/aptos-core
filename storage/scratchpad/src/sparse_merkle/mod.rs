--- conflicted
+++ resolved
@@ -89,18 +89,12 @@
     HashValue,
 };
 use aptos_infallible::Mutex;
-<<<<<<< HEAD
 use aptos_logger::prelude::*;
 use aptos_types::nibble::{NIBBLE_SIZE_IN_BITS, ROOT_NIBBLE_HEIGHT};
-use aptos_types::state_store::state_storage_usage::StateStorageUsage;
-use aptos_types::{nibble::nibble_path::NibblePath, proof::SparseMerkleProofExt};
-use std::sync::MutexGuard;
-=======
 use aptos_types::{
     nibble::nibble_path::NibblePath, proof::SparseMerkleProofExt,
     state_store::state_storage_usage::StateStorageUsage,
 };
->>>>>>> 91797aac
 use std::{
     borrow::Borrow,
     collections::{BTreeMap, HashMap},
@@ -579,11 +573,7 @@
                     let mut path =
                         NibblePath::new_from_bytes(leaf_node.key.as_slice(), ROOT_NIBBLE_HEIGHT);
                     if !is_nibble {
-<<<<<<< HEAD
                         path.truncate(pos.len() as usize / NIBBLE_SIZE_IN_BITS + 1);
-=======
-                        path.truncate(pos.len() / BITS_IN_NIBBLE + 1);
->>>>>>> 91797aac
                     }
                     node_hashes.insert(path, subtree.hash());
                 },
@@ -594,27 +584,12 @@
     fn maybe_to_nibble_path(pos: &NodePosition) -> Option<NibblePath> {
         assert!(pos.len() <= HashValue::LENGTH_IN_BITS);
 
-<<<<<<< HEAD
         if pos.len() % NIBBLE_SIZE_IN_BITS == 0 {
             let bits: Vec<bool> = pos.iter().map(|&x| x).collect();
             Some(NibblePath::new_from_bits(
                 bits.as_slice(),
                 pos.len() / NIBBLE_SIZE_IN_BITS,
             ))
-=======
-        if pos.len() % BITS_IN_NIBBLE == 0 {
-            let mut bytes = pos.clone().into_vec();
-            if pos.len() % BITS_IN_BYTE == 0 {
-                Some(NibblePath::new_even(bytes))
-            } else {
-                // Unused bits in `BitVec` is uninitialized, setting to 0 to make sure.
-                if let Some(b) = bytes.last_mut() {
-                    *b &= 0xF0
-                }
-
-                Some(NibblePath::new_odd(bytes))
-            }
->>>>>>> 91797aac
         } else {
             None
         }
