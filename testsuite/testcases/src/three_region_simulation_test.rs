--- conflicted
+++ resolved
@@ -194,15 +194,11 @@
         let chaos = SwarmChaos::Bandwidth(bandwidth);
         ctx.swarm().inject_chaos(chaos)?;
 
-<<<<<<< HEAD
-        Ok(LoadDestination::AllValidators)
-=======
         if let Some(config) = &self.add_execution_delay {
             add_execution_delay(ctx.swarm(), config)?;
         }
 
         Ok(LoadDestination::AllNodes)
->>>>>>> 2334576f
     }
 
     fn finish(&self, swarm: &mut dyn Swarm) -> anyhow::Result<()> {
