// Copyright (c) Aptos
// SPDX-License-Identifier: Apache-2.0

use crate::on_chain_config::OnChainConfig;
use serde::{Deserialize, Serialize};

/// The feature flags define in the Move source. This must stay aligned with the constants there.
#[derive(Clone, Copy, Debug, PartialEq, Eq, PartialOrd, Ord)]
#[allow(non_camel_case_types)]
pub enum FeatureFlag {
    CODE_DEPENDENCY_CHECK = 1,
    TREAT_FRIEND_AS_PRIVATE = 2,
    SHA_512_AND_RIPEMD_160_NATIVES = 3,
    APTOS_STD_CHAIN_ID_NATIVES = 4,
    VM_BINARY_FORMAT_V6 = 5,
<<<<<<< HEAD
    GENERIC_GROUP_BASIC_OPERATIONS = 9,
    BLS12_381_GROUPS = 10,
    RISTRETTO255_GROUP = 11,
=======
    //COLLECT_AND_DISTRIBUTE_GAS_FEES = 6,
    MULTI_ED25519_PK_VALIDATE_V2_NATIVES = 7,
    BLAKE2B_256_NATIVE = 8,
    RESOURCE_GROUPS = 9,
>>>>>>> 6d4303f4
}

/// Representation of features on chain as a bitset.
#[derive(Clone, Debug, Deserialize, PartialEq, Eq, PartialOrd, Ord, Serialize)]
pub struct Features {
    #[serde(with = "serde_bytes")]
    pub features: Vec<u8>,
}

impl Default for Features {
    fn default() -> Self {
        Features {
            features: vec![0b00100000],
        }
    }
}

impl OnChainConfig for Features {
    const MODULE_IDENTIFIER: &'static str = "features";
    const TYPE_IDENTIFIER: &'static str = "Features";
}

impl Features {
    pub fn is_enabled(&self, flag: FeatureFlag) -> bool {
        let val = flag as u64;
        let byte_index = (val / 8) as usize;
        let bit_mask = 1 << (val % 8);
        byte_index < self.features.len() && (self.features[byte_index] & bit_mask != 0)
    }

<<<<<<< HEAD
    pub fn update(&mut self, flag: FeatureFlag, enabled: bool) {
        let bit_idx = flag as usize;
        let byte_idx = bit_idx / 8;
        if self.features.len() < byte_idx + 1 {
            self.features.resize(byte_idx + 1, 0);
        }
        let mask = 1 << (bit_idx % 8);
        if enabled {
            self.features[byte_idx] |= mask;
        } else {
            self.features[byte_idx] &= !mask;
        }

=======
    pub fn are_resource_groups_enabled(&self) -> bool {
        self.is_enabled(FeatureFlag::RESOURCE_GROUPS)
>>>>>>> 6d4303f4
    }
}

// --------------------------------------------------------------------------------------------
// Code Publishing<|MERGE_RESOLUTION|>--- conflicted
+++ resolved
@@ -13,16 +13,13 @@
     SHA_512_AND_RIPEMD_160_NATIVES = 3,
     APTOS_STD_CHAIN_ID_NATIVES = 4,
     VM_BINARY_FORMAT_V6 = 5,
-<<<<<<< HEAD
-    GENERIC_GROUP_BASIC_OPERATIONS = 9,
-    BLS12_381_GROUPS = 10,
-    RISTRETTO255_GROUP = 11,
-=======
     //COLLECT_AND_DISTRIBUTE_GAS_FEES = 6,
     MULTI_ED25519_PK_VALIDATE_V2_NATIVES = 7,
     BLAKE2B_256_NATIVE = 8,
     RESOURCE_GROUPS = 9,
->>>>>>> 6d4303f4
+    GENERIC_GROUP_BASIC_OPERATIONS = 10,
+    BLS12_381_GROUPS = 11,
+    RISTRETTO255_GROUP = 12,
 }
 
 /// Representation of features on chain as a bitset.
@@ -53,7 +50,10 @@
         byte_index < self.features.len() && (self.features[byte_index] & bit_mask != 0)
     }
 
-<<<<<<< HEAD
+    pub fn are_resource_groups_enabled(&self) -> bool {
+        self.is_enabled(FeatureFlag::RESOURCE_GROUPS)
+    }
+
     pub fn update(&mut self, flag: FeatureFlag, enabled: bool) {
         let bit_idx = flag as usize;
         let byte_idx = bit_idx / 8;
@@ -66,11 +66,6 @@
         } else {
             self.features[byte_idx] &= !mask;
         }
-
-=======
-    pub fn are_resource_groups_enabled(&self) -> bool {
-        self.is_enabled(FeatureFlag::RESOURCE_GROUPS)
->>>>>>> 6d4303f4
     }
 }
 
